"""Main Home Station Script.

Syncs data from scanners and calculates fluxes for an OpenSO2 network
"""

import os
import sys
import yaml
import logging
import PySide2
import traceback
import numpy as np
import pandas as pd
import pyqtgraph as pg
from datetime import datetime
from functools import partial
from collections import OrderedDict
from logging.handlers import RotatingFileHandler
from PySide2.QtGui import QPalette, QColor, QFont, QIcon
from PySide2.QtCore import Qt, QThreadPool, QTimer, Slot
from PySide2.QtWidgets import (QMainWindow, QWidget, QApplication, QGridLayout,
                               QMessageBox, QLabel, QLineEdit, QPushButton,
                               QFrame, QSplitter, QTabWidget, QFileDialog,
                               QScrollArea, QToolBar, QPlainTextEdit,
                               QFormLayout, QDialog, QAction, QDateTimeEdit,
                               QSpinBox, QDoubleSpinBox, QCheckBox)

from openso2.station import Station
<<<<<<< HEAD
from openso2.gui_funcs import (Worker, sync_stations, QDoubleSpinBox,
                               Widgets, QTextEditLogger)
=======
from openso2.gui_funcs import (Worker, sync_stations, QtHandler, Widgets)
>>>>>>> 4c26b03b

__version__ = '1.2'
__author__ = 'Ben Esse'

logger = logging.getLogger(__name__)
logger.setLevel(logging.INFO)

# Set up logging
if not os.path.isdir('bin/'):
    os.makedirs('bin/')
fh = RotatingFileHandler('bin/OpenSO2.log', maxBytes=20000, backupCount=5)
fh.setLevel(logging.INFO)
fmt = '%(asctime)s %(levelname)s %(module)s %(funcName)s %(message)s'
fh.setFormatter(logging.Formatter(fmt))
logger.addHandler(fh)

logger.debug(f'Qt version: PySide2 {PySide2.__version__}')


class MainWindow(QMainWindow):
    """View for the OpenSO2 GUI."""

    def __init__(self):
        """View initialiser."""
        super().__init__()

        # Set the window properties
        self.setWindowTitle(f'OpenSO2 {__version__}')
        self.statusBar().showMessage('Ready')
        self.setGeometry(40, 40, 1200, 600)
        self.setWindowIcon(QIcon('bin/icons/main.png'))

        # Set the window layout
        self.generalLayout = QGridLayout()
        self._centralWidget = QScrollArea()
        self.widget = QWidget()
        self.setCentralWidget(self._centralWidget)
        self.widget.setLayout(self.generalLayout)

        # Scroll Area Properties
        self._centralWidget.setWidgetResizable(True)
        self._centralWidget.setWidget(self.widget)

        # Generate the threadpool for launching background processes
        self.threadpool = QThreadPool()

        # Setup widget stylesheets
        QTabWidget().setStyleSheet('QTabWidget { font-size: 18pt; }')

        # Create an empty dictionary to hold the GUI widgets
        self.widgets = Widgets()

        # Set the default theme
        self.theme = 'Dark'

        # Initialise an empty dictionary to hold the station information
        self.stations = {}

        # Build the GUI
        self._createApp()

        # Update widgets from loaded config file
        self.config = {}
        self.config_fname = None
        if os.path.isfile('bin/.config'):
            with open('bin/.config', 'r') as r:
                self.config_fname = r.readline().strip()
            self.load_config(fname=self.config_fname)

        # Update GUI theme
        if self.theme == 'Dark':
            self.changeThemeDark()
        elif self.theme == 'Light':
            self.changeThemeLight()

    def _createApp(self):
        """Handle building the main GUI."""
        # Generate GUI actions
        # Save action
        saveAct = QAction(QIcon('bin/icons/save.png'), '&Save', self)
        saveAct.setShortcut('Ctrl+S')
        saveAct.triggered.connect(partial(self.save_config, False))

        # Save As action
        saveasAct = QAction(QIcon('bin/icons/saveas.png'), '&Save As', self)
        saveasAct.setShortcut('Ctrl+Shift+S')
        saveasAct.triggered.connect(partial(self.save_config, True))

        # Load action
        loadAct = QAction(QIcon('bin/icons/open.png'), '&Load', self)
        loadAct.triggered.connect(partial(self.load_config, None))

        # Change theme action
        themeAct = QAction(QIcon('bin/icons/theme.png'), '&Change Theme', self)
        themeAct.triggered.connect(self.change_theme)

        # Add menubar
        menubar = self.menuBar()
        fileMenu = menubar.addMenu('&File')
        fileMenu.addAction(saveAct)
        fileMenu.addAction(saveasAct)
        fileMenu.addAction(loadAct)
        toolMenu = menubar.addMenu('&View')
        toolMenu.addAction(themeAct)

        # Create a toolbar
        toolbar = QToolBar("Main toolbar")
        self.addToolBar(toolbar)
        toolbar.addAction(saveAct)
        toolbar.addAction(saveasAct)
        toolbar.addAction(loadAct)
        toolbar.addAction(themeAct)

        # Create a frame to hold program controls
        self.controlFrame = QFrame()
        self.controlFrame.setFrameShape(QFrame.StyledPanel)

        # Create a frame to hold program outputs
        self.outputFrame = QFrame(self)
        self.outputFrame.setFrameShape(QFrame.StyledPanel)

        # Create a frame to hold graphs
        self.resultsFrame = QFrame(self)
        self.resultsFrame.setFrameShape(QFrame.StyledPanel)

        # Add splitters to allow for adjustment
        splitter1 = QSplitter(Qt.Horizontal)
        splitter1.addWidget(self.controlFrame)
        splitter1.addWidget(self.resultsFrame)

        splitter2 = QSplitter(Qt.Vertical)
        splitter2.addWidget(splitter1)
        splitter2.addWidget(self.outputFrame)

        # Pack the Frames and splitters
        self.generalLayout.addWidget(splitter2)

        # Generate the GUI widgets
        self._createControls()
        self._createOutputs()
        self._createResults()

# =============================================================================
#   Generate the program inputs
# =============================================================================

    def _createControls(self):
        """Generate the program controls."""
        # Create the layout
        layout = QGridLayout(self.controlFrame)
        layout.setAlignment(Qt.AlignTop)
        nrow = 0

        header = QLabel('Volcano')
        header.setAlignment(Qt.AlignLeft)
        header.setFont(QFont('Ariel', 12))
        layout.addWidget(header, nrow, 0, 1, 2)
        nrow += 1

        # Create inputs for the volcano latitude
        layout.addWidget(QLabel('Volcano\nLatitude:'), nrow, 0)
        self.widgets['vlat'] = QLineEdit()
        layout.addWidget(self.widgets['vlat'], nrow, 1)
        nrow += 1

        # Create inputs for the volcano longitude
        layout.addWidget(QLabel('Volcano\nLongitutde:'), nrow, 0)
        self.widgets['vlon'] = QLineEdit()
        layout.addWidget(self.widgets['vlon'], nrow, 1)
        nrow += 1

        layout.addWidget(QHLine(), nrow, 0, 1, 10)
        nrow += 1

        header = QLabel('Default Plume Settings')
        header.setAlignment(Qt.AlignLeft)
        header.setFont(QFont('Ariel', 12))
        layout.addWidget(header, nrow, 0, 1, 2)
        nrow += 1

        # Create input for the plume speed
        layout.addWidget(QLabel('Plume Speed\n[m/s]:'), nrow, 0)
        self.widgets['plume_speed'] = QDoubleSpinBox()
        self.widgets['plume_speed'].setRange(0, 1000)
        self.widgets['plume_speed'].setValue(1.0)
        layout.addWidget(self.widgets['plume_speed'], nrow, 1)
        nrow += 1

        # Create input for the plume direction
        layout.addWidget(QLabel('Plume Direction\n[degrees]:'), nrow, 0)
        self.widgets['plume_dir'] = QDoubleSpinBox()
        self.widgets['plume_dir'].setRange(0, 360)
        self.widgets['plume_dir'].setValue(0.0)
        layout.addWidget(self.widgets['plume_dir'], nrow, 1)
        nrow += 1

        # Create input for the plume altitude
        layout.addWidget(QLabel('Plume Altitude\n[m a.s.l.]:'), nrow, 0)
        self.widgets['plume_alt'] = QDoubleSpinBox()
        self.widgets['plume_alt'].setRange(0, 100000)
        self.widgets['plume_alt'].setValue(1000)
        layout.addWidget(self.widgets['plume_alt'], nrow, 1)
        nrow += 1

        layout.addWidget(QLabel('Scan Pair Time\nLimit (min):'), nrow, 0)
        self.widgets['scan_pair_time'] = QSpinBox()
        self.widgets['scan_pair_time'].setRange(0, 1440)
        self.widgets['scan_pair_time'].setValue(10)
        layout.addWidget(self.widgets['scan_pair_time'], nrow, 1)
        nrow += 1

        self.widgets['scan_pair_flag'] = QCheckBox('Calc Plume\nLocation?')
        self.widgets['scan_pair_flag'].setToolTip('Toggle whether plume '
                                                  + 'location is calculated '
                                                  + 'from paired scans')
        layout.addWidget(self.widgets['scan_pair_flag'], nrow, 0)
        nrow += 1

        layout.addWidget(QHLine(), nrow, 0, 1, 10)
        nrow += 1

        header = QLabel('Scanner Syncing Settings')
        header.setAlignment(Qt.AlignLeft)
        header.setFont(QFont('Ariel', 12))
        layout.addWidget(header, nrow, 0, 1, 2)
        nrow += 1

        # Create widgets for the start and stop scan times
        layout.addWidget(QLabel('Sync Start Time\n(HH:MM):'), nrow, 0)
        self.widgets['sync_start_time'] = QDateTimeEdit(displayFormat='HH:mm')
        layout.addWidget(self.widgets['sync_start_time'], nrow, 1)
        nrow += 1

        layout.addWidget(QLabel('Sync Stop Time\n(HH:MM):'), nrow, 0)
        self.widgets['sync_stop_time'] = QDateTimeEdit(displayFormat='HH:mm')
        layout.addWidget(self.widgets['sync_stop_time'], nrow, 1)
        nrow += 1

        layout.addWidget(QLabel('Sync Time\nInterval (s):'), nrow, 0)
        self.widgets['sync_interval'] = QSpinBox()
        self.widgets['sync_interval'].setRange(0, 86400)
        self.widgets['sync_interval'].setValue(30)
        layout.addWidget(self.widgets['sync_interval'], nrow, 1)
        nrow += 1

# =============================================================================
#   Generate the program outputs
# =============================================================================

    def _createOutputs(self):
        """Generate GUI outputs."""
        # Create the layout
        layout = QGridLayout(self.outputFrame)
        layout.setAlignment(Qt.AlignTop)

        # Generate the log box
        self.logBox = QTextEditLogger(self)
        formatter = logging.Formatter('%(asctime)s - %(message)s', '%H:%M:%S')
        self.logBox.setFormatter(formatter)
        logger.addHandler(self.logBox)
        logger.setLevel(logging.INFO)
        layout.addWidget(self.logBox.widget, 3, 0, 1, 6)
        msg = 'Welcome to OpenSO2! Written by Ben Esse'
        self.logBox.widget.appendPlainText(msg)

        # # Generate the log box
        # self.logBox = QPlainTextEdit()
        # self.logBox.setReadOnly(True)
        # self.logBox.setFont(QFont('Courier', 10))
        #
        # # Add the handler
        # handler = QtHandler(self.update_log)
        # date_fmt = '%H:%M:%S'
        # formatter = logging.Formatter('%(asctime)s - %(message)s', date_fmt)
        # handler.setFormatter(formatter)
        # logger.addHandler(handler)

        # layout.addWidget(self.logBox, 0, 0)
        # msg = 'Welcome to OpenSO2! Written by Ben Esse'
        # self.logBox.appendPlainText(msg)

    # @Slot(str, logging.LogRecord)
    def update_log(self, msg, record):
        """Catch logs from threads."""
        self.logBox.appendPlainText(msg)

# =============================================================================
#   Create program results
# =============================================================================

    def _createResults(self):
        """Create the results tabs."""
        # Setup tab layout
        layout = QGridLayout(self.resultsFrame)

        # Form the tab widget
        self.stationTabHolder = QTabWidget()
        resultsTab = QWidget()
        self.stationTabHolder.addTab(resultsTab, 'Flux Results')

        # Add plots for overall results
        # Create the graphs
        graph_layout = QGridLayout(resultsTab)
        graphwin = pg.GraphicsLayoutWidget(show=True)
        pg.setConfigOptions(antialias=True)

        # Make the graphs
        x_axis = pg.DateAxisItem(utcOffset=0)
        ax0 = graphwin.addPlot(row=1, col=0, axisItems={'bottom': x_axis})
        x_axis = pg.DateAxisItem(utcOffset=0)
        ax1 = graphwin.addPlot(row=1, col=1, axisItems={'bottom': x_axis})
        x_axis = pg.DateAxisItem(utcOffset=0)
        ax2 = graphwin.addPlot(row=0, col=0, colspan=2,
                               axisItems={'bottom': x_axis})
        self.flux_axes = [ax0, ax1, ax2]
        self.flux_plots = {}

        for ax in self.flux_axes:
            ax.setDownsampling(mode='peak')
            ax.setClipToView(True)
            ax.showGrid(x=True, y=True)
            ax.setLabel('bottom', 'Time')

        # Add axis labels
        ax0.setLabel('left', 'Plume Altitude [m]')
        ax1.setLabel('left', 'Plume Direction [deg]')
        ax2.setLabel('left', 'SO2 Flux [kg/s]')

        graph_layout.addWidget(graphwin)

        # Initialise dictionaries to hold the station widgets
        self.station_log = {}
        self.plot_lines = {}
        self.plot_axes = {}
        self.station_status = {}
        self.station_graphwin = {}

        # Add station tabs
        self.stationTabs = OrderedDict()
        for station in self.stations.values():
            self.add_station(station)
        layout.addWidget(self.stationTabHolder, 0, 0, 1, 10)

        # Add a button to control syncing
        self.sync_button = QPushButton('Syncing OFF')
        self.sync_button.setStyleSheet("background-color: red")
        self.sync_button.clicked.connect(self._toggle_sync)
        self.sync_button.setFixedSize(150, 25)
        self.syncing = False
        layout.addWidget(self.sync_button, 1, 0)

        # Add a button to add a station
        self.add_station_btn = QPushButton('Add Station')
        self.add_station_btn.setFixedSize(150, 25)
        self.add_station_btn.clicked.connect(self.new_station)
        layout.addWidget(self.add_station_btn, 1, 1)

# =============================================================================
#   Add Scanning Stations
# =============================================================================

    def add_station(self, name, com_info, loc_info):
        """Add station controls and displays to a new tab."""
        # Create the station object
        self.stations[name] = Station(name, com_info, loc_info)

        # Create the tab to hold the station widgets
        self.stationTabs[name] = QWidget()
        self.stationTabHolder.addTab(self.stationTabs[name],
                                     str(name))

        # Set up the station layout
        layout = QGridLayout(self.stationTabs[name])

        # Add a status notifier
        self.station_status[name] = QLabel('Status: -')
        layout.addWidget(self.station_status[name], 0, 0)

        # Add the station location
        stat_lat = f'{abs(loc_info["latitude"])}'
        if loc_info["latitude"] >= 0:
            stat_lat += u"\N{DEGREE SIGN}N"
        else:
            stat_lat += u"\N{DEGREE SIGN}S"
        stat_lon = f'{abs(loc_info["longitude"])}'
        if loc_info["longitude"] >= 0:
            stat_lon += u"\N{DEGREE SIGN}E"
        else:
            stat_lon += u"\N{DEGREE SIGN}W"
        layout.addWidget(QLabel(f'Location: {stat_lat}, {stat_lon}'), 0, 1)

        # Add the station orientation
        az = loc_info["azimuth"]
        layout.addWidget(QLabel(f'Orientation: {az}' + u"\N{DEGREE SIGN}"),
                         0, 2)

        # Add button to delete the tab
        close_btn = QPushButton('Delete Station')
        close_btn.clicked.connect(lambda: self.del_station(name))
        layout.addWidget(close_btn, 0, 3)

        # Create the graphs
        self.station_graphwin[name] = pg.GraphicsLayoutWidget(show=True)
        pg.setConfigOptions(antialias=True)

        # Make the graphs
        ax0 = self.station_graphwin[name].addPlot(row=0, col=0)
        x_axis = pg.DateAxisItem(utcOffset=0)
        ax1 = self.station_graphwin[name].addPlot(row=0, col=1,
                                                  axisItems={'bottom': x_axis})
        self.plot_axes[name] = [ax0, ax1]

        for ax in self.plot_axes[name]:
            ax.setDownsampling(mode='peak')
            ax.setClipToView(True)
            ax.showGrid(x=True, y=True)

        # Add axis labels
        ax0.setLabel('left', 'SO2 SCD [molec/cm2]')
        ax1.setLabel('left', 'SO2 Flux [kg/s]')
        ax0.setLabel('bottom', 'Scan Angle [deg]')
        ax1.setLabel('bottom', 'Time [UTC]')

        # Initialise the lines
        p0 = pg.mkPen(color='#1f77b4', width=1.0)
        l0 = pg.ErrorBarItem(pen=p0)
        l1 = pg.ErrorBarItem(pen=p0, beam=1000)
        ax0.addItem(l0)
        ax1.addItem(l1)

        self.plot_lines[name] = [l0, l1]

        # Add flux plot lines
        # fl0 = pg.ErrorBarItem()
        # fl1 =

        # Create a textbox to hold the station logs
        self.station_log[name] = QPlainTextEdit(self)
        self.station_log[name].setReadOnly(True)
        self.station_log[name].setFont(QFont('Courier', 10))

        splitter = QSplitter(Qt.Vertical)
        splitter.addWidget(self.station_graphwin[name])
        splitter.addWidget(self.station_log[name])
        layout.addWidget(splitter, 1, 0, 1, 4)

    def del_station(self, name):
        """Remove a station tab."""
        # Get the index of the station tab
        station_idx = [i for i, key in enumerate(self.stationTabs.keys())
                       if name == key][0] + 1

        # Remove the tab from the GUI
        self.stationTabHolder.removeTab(station_idx)

        # Delete the actual widget from memory
        self.stationTabs[name].setParent(None)

        # Remove the station from the stations dictionary
        self.stations.pop(name)

    def new_station(self):
        """Input new information for a station."""
        dialog = NewStationWizard()
        if dialog.exec_():
            self.add_station(**dialog.station_info)

# =============================================================================
#   Syncing Controls
# =============================================================================

    def _toggle_sync(self):
        """Toggle syncing."""
        # If syncing if ON, turn it OFF
        if self.syncing:
            self.sync_button.setText('Syncing OFF')
            self.sync_button.setStyleSheet("background-color: red")
            self.widgets['sync_interval'].setDisabled(False)
            self.widgets['sync_interval'].setStyleSheet("color: white")
            self.syncing = False
            self.syncTimer.stop()

        # iF syncing is OFF, turn it ON
        else:
            self.sync_button.setText('Syncing ON')
            self.sync_button.setStyleSheet("background-color: green")
            self.syncing = True
            interval = self.widgets.get('sync_interval') * 1000
            self.widgets['sync_interval'].setDisabled(True)
            self.widgets['sync_interval'].setStyleSheet("color: darkGray")
            self._station_sync()
            self.syncTimer = QTimer(self)
            self.syncTimer.setInterval(interval)
            self.syncTimer.timeout.connect(self._station_sync)
            self.syncTimer.start()

    def _station_sync(self):
<<<<<<< HEAD
        logger.info('Syncing stations')
=======

        # Check that the program is within the syncing time
        start_time = datetime.strptime(self.widgets.get('sync_start_time'),
                                       "%H:%M").time()
        stop_time = datetime.strptime(self.widgets.get('sync_stop_time'),
                                      "%H:%M").time()

        now_time = datetime.now().time()

        if now_time < start_time or now_time > stop_time:
            logger.info('Not within syncing time window')
            return

        logger.info('Beginning scan sync')

>>>>>>> 4c26b03b
        # Get today's date
        self.today_date = datetime.now().date()

        # Get the volcano location
        volc_loc = [float(self.widgets.get('vlat')),
                    float(self.widgets.get('vlon'))]

        # Get the default altitude and azimuth
        default_alt = float(self.widgets.get('plume_alt'))
        default_az = float(self.widgets.get('plume_dir'))

        # Get the scan pair time
        scan_pair_time = self.widgets.get('scan_pair_time')
        scan_pair_flag = self.widgets.get('scan_pair_flag')

        self.statusBar().showMessage('Syncing...')
        self.sync_worker = Worker(sync_stations, self.stations,
                                  self.today_date, volc_loc, default_alt,
                                  default_az, scan_pair_time, scan_pair_flag)
        self.sync_worker.signals.log.connect(self.update_station_log)
        self.sync_worker.signals.plot.connect(self.update_scan_plot)
        self.sync_worker.signals.flux.connect(self.update_flux_plots)
        self.sync_worker.signals.gui_status.connect(self.update_gui_status)
        self.sync_worker.signals.stat_status.connect(self.update_stat_status)
        self.threadpool.start(self.sync_worker)

# =============================================================================
#   Gui Slots
# =============================================================================

    @Slot()
    def update_gui_status(self, status):
        """Update the status."""
        self.statusBar().showMessage(status)

    @Slot()
    def update_stat_status(self, name, time, status):
        """Update the station staus."""
        self.station_status[name].setText(f'Status: {status}')

    @Slot()
    def update_station_log(self, station, log_text):
        """Slot to update the station logs."""
        text = self.station_log[station].toPlainText().split('\n')
        for line in log_text[len(text):]:
            self.station_log[station].appendPlainText(line.strip())

    @Slot()
    def update_scan_plot(self, s, fname):
        """Update the plots."""
        # Load the scan file, unpacking the angle and SO2 data
        scan_df = pd.read_csv(fname)
        plotx = scan_df['Angle'].dropna().to_numpy()
        ploty = scan_df['SO2'].dropna().to_numpy()

        # Check for large numbers in the ydata. This is due to a
        # bug in pyqtgraph not displaying large numbers
        if np.nanmax(ploty) > 1e6:
            order = int(np.ceil(np.log10(np.nanmax(ploty)))) - 1
            ploty = ploty / 10**order
            self.plot_axes[s][0].setLabel('left',
                                          f'SO2 SCD (1e{order} molec/cm2)')

        self.plot_lines[s][0].setData(x=plotx, y=ploty)

    @Slot()
    def update_flux_plots(self):
        """Display the calculated fluxes."""
        # Cycle through the stations
        for name, station in self.stations.items():

            # Get the flux output file
            flux_fpath = f'Results/{self.today_date}/{name}/' \
                         + f'{self.today_date}_{name}_fluxes.csv'

            # Read the flux file
            try:
                flux_df = pd.read_csv(flux_fpath, parse_dates=['Time [UTC]'])
            except FileNotFoundError:
                continue
            # Extract the data, converting to UNIX time for the x-axis
            xdata = np.array([t.timestamp() for t in flux_df['Time [UTC]']])
            ydata = flux_df['Flux [kg/s]'].to_numpy()
            yerr = flux_df['Flux Err [kg/s]'].to_numpy()
            self.plot_lines[name][1].setData(x=xdata, y=ydata, height=yerr)

# =============================================================================
#   Configuratuion Controls
# =============================================================================

    def save_config(self, asksavepath=True):
        """Save the config file."""
        # Get the GUI configuration
        config = {}
        for label in self.widgets:
            config[label] = self.widgets.get(label)
        config['theme'] = self.theme

        # Add the station ssettings to the config
        config['stations'] = {}
        for name, station in self.stations.items():
            config['stations'][name] = {'com_info': station.com_info,
                                        'loc_info': station.loc_info}

        # Get save filename if required
        if asksavepath or self.config_fname is None:
            filter = 'YAML (*.yml *.yaml);;All Files (*)'
            fname, s = QFileDialog.getSaveFileName(self, 'Save Config', '',
                                                   filter)
            # If valid, proceed. If not, return
            if fname != '' and fname is not None:
                self.config_fname = fname
            else:
                return

        # Write the config
        with open(self.config_fname, 'w') as outfile:
            yaml.dump(config, outfile)

        # Log the update
        logger.info(f'Config file saved to {self.config_fname}')

        # Record the path for next load
        with open('bin/.config', 'w') as w:
            w.write(self.config_fname)

        self.config = config

    def load_config(self, fname=None):
        """Read the config file."""
        if fname is None:
            filter = 'YAML (*.yml *.yaml);;All Files (*)'
            fname, tfile = QFileDialog.getOpenFileName(self, 'Load Config', '',
                                                       filter)

        if fname is None:
            return {}

        # Open the config file
        try:
            with open(fname, 'r') as ymlfile:
                config = yaml.load(ymlfile, Loader=yaml.FullLoader)

            for key, value in config.items():
                try:
                    if key == 'theme':
                        self.theme = value
                    elif key == 'stations':
                        for name, info in value.items():
                            self.add_station(name, **info)
                    else:
                        self.widgets.set(key, value)
                except Exception:
                    logger.warning(f'Failed to load {key} from config file')

        except FileNotFoundError:
            logger.warning(f'Unable to load config file {self.config_fname}')
            config = {}
        self.config = config
        logger.info(f'Configuration loaded from {self.config_fname}')
        return config

# =============================================================================
#   Theme changing
# =============================================================================

    def change_theme(self):
        """Change the theme."""
        if self.theme == 'Light':
            self.changeThemeDark()
            self.theme = 'Dark'
        elif self.theme == 'Dark':
            self.changeThemeLight()
            self.theme = 'Light'

    @Slot()
    def changeThemeDark(self):
        """Change theme to dark."""
        darkpalette = QPalette()
        darkpalette.setColor(QPalette.Window, QColor(53, 53, 53))
        darkpalette.setColor(QPalette.WindowText, Qt.white)
        darkpalette.setColor(QPalette.Base, QColor(25, 25, 25))
        darkpalette.setColor(QPalette.AlternateBase, QColor(53, 53, 53))
        darkpalette.setColor(QPalette.ToolTipBase, Qt.black)
        darkpalette.setColor(QPalette.ToolTipText, Qt.white)
        darkpalette.setColor(QPalette.Text, Qt.white)
        darkpalette.setColor(QPalette.Button, QColor(53, 53, 53))
        darkpalette.setColor(QPalette.Active, QPalette.Button,
                             QColor(53, 53, 53))
        darkpalette.setColor(QPalette.ButtonText, Qt.white)
        darkpalette.setColor(QPalette.BrightText, Qt.red)
        darkpalette.setColor(QPalette.Link, QColor(42, 130, 218))
        darkpalette.setColor(QPalette.Highlight, QColor(42, 130, 218))
        darkpalette.setColor(QPalette.HighlightedText, Qt.black)
        darkpalette.setColor(QPalette.Disabled, QPalette.ButtonText,
                             Qt.darkGray)
        QApplication.instance().setPalette(darkpalette)

        pen = pg.mkPen('w', width=1)
        for name, station in self.stations.items():
            self.station_graphwin[name].setBackground('k')
            for ax in self.plot_axes[name]:
                ax.getAxis('left').setPen(pen)
                ax.getAxis('right').setPen(pen)
                ax.getAxis('top').setPen(pen)
                ax.getAxis('bottom').setPen(pen)
                ax.getAxis('left').setTextPen(pen)
                ax.getAxis('bottom').setTextPen(pen)

    @Slot()
    def changeThemeLight(self):
        """Change theme to light."""
        QApplication.instance().setPalette(self.style().standardPalette())
        pen = pg.mkPen('k', width=1)
        for name, station in self.stations.items():
            self.station_graphwin[name].setBackground('w')
            for ax in self.plot_axes[name]:
                ax.getAxis('left').setPen(pen)
                ax.getAxis('right').setPen(pen)
                ax.getAxis('top').setPen(pen)
                ax.getAxis('bottom').setPen(pen)
                ax.getAxis('left').setTextPen(pen)
                ax.getAxis('bottom').setTextPen(pen)
        # self.graphwin.setBackground('w')
        # self.scopewin.setBackground('w')
        # pen = pg.mkPen('k', width=1)
        #
        # for ax in self.plot_axes:
        #     ax.getAxis('left').setPen(pen)
        #     ax.getAxis('right').setPen(pen)
        #     ax.getAxis('top').setPen(pen)
        #     ax.getAxis('bottom').setPen(pen)
        #     ax.getAxis('left').setTextPen(pen)
        #     ax.getAxis('bottom').setTextPen(pen)
        # self.scope_ax.getAxis('left').setPen(pen)
        # self.scope_ax.getAxis('right').setPen(pen)
        # self.scope_ax.getAxis('top').setPen(pen)
        # self.scope_ax.getAxis('bottom').setPen(pen)


class NewStationWizard(QDialog):
    """Opens a wizard to define a new station."""

    def __init__(self, parent=None):
        """Initialise the window."""
        super(NewStationWizard, self).__init__(parent)

        # Set the window properties
        self.setWindowTitle('Add new station')
        self.station_data = {}

        self._createApp()

    def _createApp(self):
        # Set the layout
        layout = QFormLayout()

        # Setup entry widgets
        self.widgets = {'Name': QLineEdit(),
                        'Latitude': QLineEdit(),
                        'Longitude': QLineEdit(),
                        'Altitude': QLineEdit(),
                        'Azimuth': QLineEdit(),
                        'Host': QLineEdit(),
                        'Username': QLineEdit(),
                        'Password': QLineEdit()}
        for key, item in self.widgets.items():
            layout.addRow(key + ':', item)

        # Add cancel and accept buttons
        cancel_btn = QPushButton('Cancel')
        cancel_btn.clicked.connect(self.cancel_action)
        accept_btn = QPushButton('Accept')
        accept_btn.clicked.connect(self.accept_action)
        layout.addRow(cancel_btn, accept_btn)

        self.setLayout(layout)

    def accept_action(self):
        """Record the station data and exit."""
        try:
            loc_info = {}
            loc_info['latitude'] = float(self.widgets['Latitude'].text())
            loc_info['longitude'] = float(self.widgets['Longitude'].text())
            loc_info['altitude'] = float(self.widgets['Altitude'].text())
            loc_info['azimuth'] = float(self.widgets['Azimuth'].text())
            com_info = {}
            com_info['host'] = self.widgets['Host'].text()
            com_info['username'] = self.widgets['Username'].text()
            com_info['password'] = self.widgets['Password'].text()
        except ValueError:
            msg = QMessageBox()
            msg.setIcon(QMessageBox.Critical)
            msg.setText("Error adding station, please check input fields.")
            msg.setWindowTitle("Error!")
            msg.setDetailedText(traceback.format_exc())
            msg.setStandardButtons(QMessageBox.Ok)
            msg.exec_()
            return

        for key, item in self.widgets.items():
            self.station_info = {'name': self.widgets['Name'].text(),
                                 'loc_info': loc_info,
                                 'com_info': com_info}
        self.accept()

    def cancel_action(self):
        """Close the window without creating a new station."""
        self.station_info = {}
        self.close()


class QHLine(QFrame):
    """Horizontal line widget."""

    def __init__(self):
        """Initialize."""
        super(QHLine, self).__init__()
        self.setFrameShape(QFrame.HLine)
        self.setFrameShadow(QFrame.Sunken)


# Cliet Code
def main():
    """Run main function."""
    # Create an instance of QApplication
    app = QApplication(sys.argv)
    app.setStyle("Fusion")

    # Show the GUI
    view = MainWindow()
    view.show()

    # Execute the main loop
    sys.exit(app.exec_())


if __name__ == '__main__':
    main()<|MERGE_RESOLUTION|>--- conflicted
+++ resolved
@@ -3,6 +3,9 @@
 Syncs data from scanners and calculates fluxes for an OpenSO2 network
 """
 
+from openso2.gui_funcs import (Worker, sync_stations, QtHandler, Widgets)
+from openso2.gui_funcs import (Worker, sync_stations, QDoubleSpinBox,
+                               Widgets, QTextEditLogger)
 import os
 import sys
 import yaml
@@ -26,12 +29,6 @@
                                QSpinBox, QDoubleSpinBox, QCheckBox)
 
 from openso2.station import Station
-<<<<<<< HEAD
-from openso2.gui_funcs import (Worker, sync_stations, QDoubleSpinBox,
-                               Widgets, QTextEditLogger)
-=======
-from openso2.gui_funcs import (Worker, sync_stations, QtHandler, Widgets)
->>>>>>> 4c26b03b
 
 __version__ = '1.2'
 __author__ = 'Ben Esse'
@@ -529,9 +526,6 @@
             self.syncTimer.start()
 
     def _station_sync(self):
-<<<<<<< HEAD
-        logger.info('Syncing stations')
-=======
 
         # Check that the program is within the syncing time
         start_time = datetime.strptime(self.widgets.get('sync_start_time'),
@@ -547,7 +541,6 @@
 
         logger.info('Beginning scan sync')
 
->>>>>>> 4c26b03b
         # Get today's date
         self.today_date = datetime.now().date()
 
