--- conflicted
+++ resolved
@@ -11,11 +11,8 @@
 from PySide2.QtGui import QFont
 from PySide2.QtCore import Qt, QObject, Signal, Slot, QRunnable
 from PySide2.QtWidgets import (QComboBox, QTextEdit, QLineEdit, QDoubleSpinBox,
-<<<<<<< HEAD
-                               QSpinBox, QCheckBox, QPlainTextEdit)
-=======
-                               QSpinBox, QCheckBox, QDateTimeEdit)
->>>>>>> 4c26b03b
+                               QSpinBox, QCheckBox, QDateTimeEdit,
+                               QPlainTextEdit)
 
 from openso2.plume import calc_plume_altitude, calc_scan_flux
 
@@ -35,7 +32,6 @@
 class QTextEditLogger(logging.Handler):
     """Record logs to the GUI."""
 
-<<<<<<< HEAD
     def __init__(self, parent):
         """Initialise."""
         super().__init__()
@@ -44,13 +40,6 @@
         self.widget.setReadOnly(True)
         self.widget.setFont(QFont('Courier', 10))
         self.log.signal.connect(self.widget.appendPlainText)
-=======
-    def __init__(self, slotfunc, *args, **kwargs):
-        """Initialize."""
-        super(QtHandler, self).__init__(*args, **kwargs)
-        self.signaller = Signaller()
-        self.signaller.signal.connect(slotfunc)
->>>>>>> 4c26b03b
 
     @Slot()
     def emit(self, record):
@@ -151,16 +140,10 @@
         self.signals.finished.emit()
 
 
-<<<<<<< HEAD
-def sync_stations(worker, stations, today_date, vent_loc, default_alt,
-                  default_az, log_callback,  plot_callback, flux_callback,
-                  gui_status_callback, stat_status_callback):
-=======
 def sync_stations(worker, widgets, stations, today_date, vent_loc, default_alt,
                   default_az, scan_pair_time, scan_pair_flag, log_callback,
                   plot_callback, flux_callback, gui_status_callback,
                   stat_status_callback):
->>>>>>> 4c26b03b
     """Sync the station logs and scans."""
     # Generate an empty dictionary to hold the scans
     scans = {}
